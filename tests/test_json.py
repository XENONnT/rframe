import os
import tempfile
import unittest
import rframe

from typing import List
from loguru import logger
import pandas as pd

import fsspec

from hypothesis import HealthCheck, assume, given, settings
from hypothesis import strategies as st
from tinydb import TinyDB, Query, where

from rframe.schema import UpdateError

from .test_schemas import *

FILE_NAME = "json_tests.json"


class TestJson(unittest.TestCase):
    """
    Test the JSON interface

    """

    def setUp(self):
        pass

    def tearDown(self):
        pass

    @given(SimpleSchema.list_strategy())
    @settings(deadline=None)
    def test_simple_schema(self, docs: List[SimpleSchema]):
        datasource = []

        SimpleSchema.test(self, datasource, docs)

    @given(SimpleMultiIndexSchema.list_strategy())
    @settings(deadline=None)
    def test_simple_multi_index(self, docs: List[SimpleMultiIndexSchema]):
        datasource = []

        SimpleMultiIndexSchema.test(self, datasource, docs)

<<<<<<< HEAD
    # FIXME: This test is failing, but it's not clear why.
    # @given(InterpolatingSchema.list_strategy())
    # @settings(deadline=None)
    # def test_interpolated(self, docs: InterpolatingSchema):
    #     datasource = []
=======
    #FIXME: This test is failing, but it's not clear why.
    @given(InterpolatingSchema.list_strategy())
    @settings(deadline=None)
    def test_interpolated(self, docs: InterpolatingSchema):
        datasource = []
>>>>>>> fd30c02c

        InterpolatingSchema.test(self, datasource, docs)

    @given(IntegerIntervalSchema.list_strategy())
    @settings(deadline=None, suppress_health_check=[HealthCheck.too_slow])
    def test_integer_interval(self, docs: IntegerIntervalSchema):
        datasource = []

        IntegerIntervalSchema.test(self, datasource, docs)

    @given(TimeIntervalSchema.list_strategy())
    @settings(deadline=None, suppress_health_check=[HealthCheck.too_slow])
    def test_time_interval(self, docs: TimeIntervalSchema):
        datasource = []

        TimeIntervalSchema.test(self, datasource, docs)<|MERGE_RESOLUTION|>--- conflicted
+++ resolved
@@ -46,19 +46,12 @@
 
         SimpleMultiIndexSchema.test(self, datasource, docs)
 
-<<<<<<< HEAD
-    # FIXME: This test is failing, but it's not clear why.
-    # @given(InterpolatingSchema.list_strategy())
-    # @settings(deadline=None)
-    # def test_interpolated(self, docs: InterpolatingSchema):
-    #     datasource = []
-=======
+
     #FIXME: This test is failing, but it's not clear why.
     @given(InterpolatingSchema.list_strategy())
     @settings(deadline=None)
     def test_interpolated(self, docs: InterpolatingSchema):
         datasource = []
->>>>>>> fd30c02c
 
         InterpolatingSchema.test(self, datasource, docs)
 
