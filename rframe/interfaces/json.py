from functools import singledispatch
import json
import toolz
import fsspec
import numpy as np

from loguru import logger
from typing import Any, List, Union
from pydantic.datetime_parse import datetime_re
from pydantic.validators import parse_datetime

from ..types import Interval

from .base import BaseDataQuery, DatasourceInterface
from ..indexes import Index, InterpolatingIndex, IntervalIndex, MultiIndex
from ..utils import jsonable, singledispatchmethod, hashable_doc, unhashable_doc
from ..interpolation import interpolate, interpolate_records

class JsonBaseQuery(BaseDataQuery):
    def __init__(self, index, data, field: str, label: Any) -> None:
        self.index = index
        self.data = data
        self.field = field
        self.label = label

    @property
    def labels(self):
        return {self.field: self.label}

    def filter(self, record: dict):
        raise NotImplementedError

    def apply_selection(self, records):
        return list(filter(self.filter, records))

    def execute(self, limit: int = None, skip: int = None, sort=None):
        logger.debug("Applying pandas dataframe selection")

        if not len(self.data):
            return []
        if sort is None:
            data = self.data
        else:
            if isinstance(sort, str):
                sort = [sort]
            data = [hashable_doc(d) for d in self.data]
            data = sorted(data, key=lambda d: tuple(d[s] for s in sort))
            data = [unhashable_doc(d) for d in data]
        docs = self.apply_selection(data)

        if limit is not None:
            start = skip if skip is not None else 0
            limit = start + limit
            docs = docs[start:limit]
<<<<<<< HEAD

        docs = self.index.reduce(docs, self.labels)

        docs = from_json(docs)

        logger.debug(f"Done. Found {len(docs)} documents.")

=======
        
        # docs = self.index.reduce(docs, self.labels)
        logger.debug(f'Done. Found {len(docs)} documents.')
>>>>>>> fd30c02c
        return docs

    def min(self, fields: Union[str, List[str]]):
        if isinstance(fields, str):
            fields = [fields]
        docs = self.apply_selection(self.data)
        results = {}
        for field in fields:
            values = [d[field] for d in docs]
            results[field] = min(values)
        results = from_json(results)
        if len(fields) == 1:
            return results[fields[0]]
        return results

    def max(self, fields: Union[str, List[str]]):
        if isinstance(fields, str):
            fields = [fields]
        docs = self.apply_selection(self.data)
        results = {}
        for field in fields:
            values = [d[field] for d in docs]
            results[field] = max(values)
        results = from_json(results)
        if len(fields) == 1:
            return results[fields[0]]
        return results

    def unique(self, fields: Union[str, List[str]]):
        if isinstance(fields, str):
            fields = [fields]
        docs = self.apply_selection(self.data)
        results = {}
        for field in fields:
            values = [doc[field] for doc in docs]
            values = set([hashable_doc(v) for v in values])
            values = [unhashable_doc(v) for v in values]
            results[field] = values
        results = from_json(results)
        if len(fields) == 1:
            return results[fields[0]]
        return results

    def count(self):
        docs = self.apply_selection(self.data)
        return len(docs)


class JsonSimpleQuery(JsonBaseQuery):
    def filter(self, record: dict):
        if self.label is None:
            return True

        if self.field not in record:
            raise KeyError(self.field)

        label = self.label
        if isinstance(label, slice):
            if label.step is None:
                ge = record[self.field] >= label.start
                lt = record[self.field] < label.stop
                return ge and lt
            else:
                label = list(range(label.start, label.stop, label.step))
        if isinstance(label, list):
            return record[self.field] in label
        else:
            return record[self.field] == label


class JsonIntervalQuery(JsonBaseQuery):
    def filter(self, record: dict):
        if self.label is None:
            return record

        if self.field not in record:
            raise KeyError(self.field)

        interval = self.label
        if isinstance(interval, tuple):
            left, right = interval
        elif isinstance(interval, dict):
            left, right = interval["left"], interval["right"]
        elif isinstance(interval, slice):
            left, right = interval.start, interval.stop
        elif hasattr(interval, "left") and hasattr(interval, "right"):
            left, right = interval.left, interval.right
        else:
            left = right = interval

        left, right = to_json(left), to_json(right)

        return (record[self.field]["left"] < right) and (
            record[self.field]["right"] > left
        )


class JsonInterpolationQuery(JsonBaseQuery):
    def apply_selection(self, records):
                
        label = self.labels.get(self.field, None)
        
        if label is None:
            return records

        if not all([self.field in record for record in records]):
            raise KeyError(self.field)

<<<<<<< HEAD
        field_values = np.array([record[self.field] for record in records])
        before_mask = field_values <= self.label
        before_values = field_values[before_mask]

        after_mask = field_values > self.label
        after_values = field_values[after_mask]
=======
        label = jsonable(label)

        if not isinstance(label, list):
            label = [label]
              
        records = interpolate_records(self.field,
                                      label,
                                      records, 
                                    #   groupby=other_index_names, 
                                      extrapolate=self.index.can_extrapolate(self.labels))
        return records

        # field_values = np.array([record[self.field] for record in records])
        # before_mask = (field_values <= self.label)
        # before_values = field_values[before_mask]

        # after_mask = (field_values > self.label)
        # after_values = field_values[after_mask]
>>>>>>> fd30c02c

        # before_idx = np.argsort(np.abs(before_values) - self.label)[0]
        # before_records = [records[i] for i in np.flatnonzero(before_mask)]
        # before_value = before_records[before_idx]

        # after_idxs = np.argsort(np.abs(after_values) - self.label)[0]
        # after_records = [records[i] for i in np.flatnonzero(after_mask)]
        # after_values = [after_records[i] for i in after_idxs]
        # return before_values + after_values


class JsonMultiQuery(JsonBaseQuery):
    def __init__(self, index, data, queries: List[JsonBaseQuery]) -> None:
        self.index = index
        self.data = data
        self.queries = queries

    @property
    def labels(self):
        return {query.field: query.label for query in self.queries}

    def apply_selection(self, records):
        if len(self.queries) == 1:
            return self.queries[0].apply_selection(records)

        for query in self.queries:
            if isinstance(query, JsonInterpolationQuery):
                selections = []
                others = [q.field for q in self.queries if q is not query]
                if not others:
                    records = query.apply_selection(records)
                    continue

                for _, docs in toolz.groupby(others, records):
                    selection = query.apply_selection(docs).reset_index()
                    selections.extend(selection)

                if selections:
                    records = selections
                else:
                    records = []

            else:
                records = query.apply_selection(records)
        return records


@DatasourceInterface.register_interface(list)
class JsonInterface(DatasourceInterface):
    @classmethod
    def from_url(cls, url: str, jsonpath="", **kwargs):
        if url.endswith(".json"):
            with fsspec.open(url, **kwargs) as f:
                data = json.load(f)
                for p in jsonpath.split("."):
                    data = data[p] if p else data
                if not isinstance(data, list):
                    raise ValueError("JSON file must contain a list of documents")
                return cls(data)
        raise NotImplementedError

    @singledispatchmethod
    def compile_query(self, index, label):
        raise NotImplementedError(
            f"{self.__class__.__name__} does not support {type(index)} indexes."
        )

    @compile_query.register(Index)
    @compile_query.register(str)
    def simple_query(self, index, label):
        if isinstance(index, str):
            index, name = Index(), index
            index.name = name
        label = to_json(label)
        return JsonSimpleQuery(index, self.source, index.name, label)

    @compile_query.register(IntervalIndex)
    def interval_query(self, index, label):
        label = to_json(label)
        return JsonIntervalQuery(index, self.source, index.name, label)

    @compile_query.register(InterpolatingIndex)
    def interpolating_query(self, index, label):
<<<<<<< HEAD
        label = to_json(label)
=======

        # if isinstance(labels, dict) and index.name in labels:
        #     labels = dict(labels)
        # else:
        #     labels = {index.name: labels}

>>>>>>> fd30c02c
        return JsonInterpolationQuery(index, self.source, index.name, label)

    @compile_query.register(list)
    @compile_query.register(tuple)
    @compile_query.register(MultiIndex)
    def multi_query(self, index, labels):
        if not isinstance(index, MultiIndex):
            index = MultiIndex(*index)

        queries = [self.compile_query(idx, labels[idx.name]) for idx in index.indexes]

        return JsonMultiQuery(index, self.source, queries)

    def _find(self, doc):
        for i, d in enumerate(self.source):
            if doc.same_index(doc.__class__(**d)):
                return i
        else:
            raise KeyError(doc.index_labels)

    def insert(self, doc):
        doc = to_json(doc.dict())
        self.source.append(doc)

    def update(self, doc):
        for i, d in enumerate(self.source):
            if doc.same_index(doc.__class__(**d)):
                self.source[i] = to_json(doc.dict())
                break
        else:
            from rframe.schema import UpdateError

            raise UpdateError(f"No document with index {doc.index} found.")

    def delete(self, doc):
        del self.source[self._find(doc)]


def to_json(obj):
    return jsonable(obj)


@singledispatch
def from_json(obj):
    return obj


@from_json.register(str)
def from_json_str(obj):
    match = datetime_re.match(obj)  # type: ignore
    if match is None:
        return obj
    return parse_datetime(obj)


@from_json.register(list)
def from_json_list(obj):
    return [from_json(v) for v in obj]


@from_json.register(tuple)
def from_json_tuple(obj):
    return tuple(from_json(v) for v in obj)


@from_json.register(dict)
def from_json_dict(obj):
    if len(obj) == 2 and "left" in obj and "right" in obj:
        left, right = from_json((obj["left"], obj["right"]))
        return Interval[left, right]
    return {k: from_json(v) for k, v in obj.items()}<|MERGE_RESOLUTION|>--- conflicted
+++ resolved
@@ -52,19 +52,10 @@
             start = skip if skip is not None else 0
             limit = start + limit
             docs = docs[start:limit]
-<<<<<<< HEAD
-
-        docs = self.index.reduce(docs, self.labels)
 
         docs = from_json(docs)
 
-        logger.debug(f"Done. Found {len(docs)} documents.")
-
-=======
-        
         # docs = self.index.reduce(docs, self.labels)
-        logger.debug(f'Done. Found {len(docs)} documents.')
->>>>>>> fd30c02c
         return docs
 
     def min(self, fields: Union[str, List[str]]):
@@ -173,15 +164,8 @@
         if not all([self.field in record for record in records]):
             raise KeyError(self.field)
 
-<<<<<<< HEAD
-        field_values = np.array([record[self.field] for record in records])
-        before_mask = field_values <= self.label
-        before_values = field_values[before_mask]
-
-        after_mask = field_values > self.label
-        after_values = field_values[after_mask]
-=======
-        label = jsonable(label)
+
+        label = to_json(label)
 
         if not isinstance(label, list):
             label = [label]
@@ -199,7 +183,6 @@
 
         # after_mask = (field_values > self.label)
         # after_values = field_values[after_mask]
->>>>>>> fd30c02c
 
         # before_idx = np.argsort(np.abs(before_values) - self.label)[0]
         # before_records = [records[i] for i in np.flatnonzero(before_mask)]
@@ -283,16 +266,13 @@
 
     @compile_query.register(InterpolatingIndex)
     def interpolating_query(self, index, label):
-<<<<<<< HEAD
         label = to_json(label)
-=======
 
         # if isinstance(labels, dict) and index.name in labels:
         #     labels = dict(labels)
         # else:
         #     labels = {index.name: labels}
 
->>>>>>> fd30c02c
         return JsonInterpolationQuery(index, self.source, index.name, label)
 
     @compile_query.register(list)
